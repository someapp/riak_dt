--- conflicted
+++ resolved
@@ -145,17 +145,15 @@
 
 -ifdef(EQC).
 %% EQC generator
-<<<<<<< HEAD
+eqc_value_test_() ->
+    crdt_statem_eqc:run(?MODULE, 1000).
+
 generate() ->
     ?LET(Ops, list(gen_op()),
          lists:foldl(fun(Op, Cntr) ->
                              riak_dt_gcounter:update(Op, choose(1, 50), Cntr) end,
                      riak_dt_gcounter:new(),
                      Ops)).
-=======
-eqc_value_test_() ->
-    crdt_statem_eqc:run(?MODULE, 1000).
->>>>>>> 31fd9e5f
 
 init_state() ->
     0.
