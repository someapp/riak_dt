%% -------------------------------------------------------------------
%%
%% riak_dt_multi: OR-Set schema based multi CRDT container
%%
%% Copyright (c) 2007-2013 Basho Technologies, Inc.  All Rights Reserved.
%%
%% This file is provided to you under the Apache License,
%% Version 2.0 (the "License"); you may not use this file
%% except in compliance with the License.  You may obtain
%% a copy of the License at
%%
%%   http://www.apache.org/licenses/LICENSE-2.0
%%
%% Unless required by applicable law or agreed to in writing,
%% software distributed under the License is distributed on an
%% "AS IS" BASIS, WITHOUT WARRANTIES OR CONDITIONS OF ANY
%% KIND, either express or implied.  See the License for the
%% specific language governing permissions and limitations
%% under the License.
%%
%% -------------------------------------------------------------------

%% @doc a multi CRDT holder.  A Document-ish thing.  Consists of two
%% elements, a Schema and a value list. The schema is an OR-Set of
%% {name, type} tuples that identify a field and it's type (type must
%% be a CRDT module, yes, even this one.)  The value list is a dict of
%% {name, type} -> CRDT value mappings.  The value list may have it's
%% CRDT value removed as soon as the key is removed from the
%% keyset. The Keyset requries consensus for GC.
%%
%% @end

-module(riak_dt_multi).

-behaviour(riak_dt).

-ifdef(EQC).
-include_lib("eqc/include/eqc.hrl").
-endif.

-ifdef(TEST).
-include_lib("eunit/include/eunit.hrl").
-endif.

%% API
-export([new/0, value/1, value/2, update/3, merge/2, reset/2,
         equal/2, to_binary/1, from_binary/1, precondition_context/1]).

%% EQC API
-ifdef(EQC).
-export([gen_op/0, update_expected/3, eqc_state_value/1,
         init_state/0, generate/0]).
-endif.

<<<<<<< HEAD
-export_type([multi/0, binary_multi/0]).

-opaque multi() :: {schema(), valuelist()}.
-opaque binary_multi() :: binary(). %% A binary that from_binary/1 will accept
=======
-export_type([multi/0]).

-type multi() :: {schema(), valuelist()}.
>>>>>>> c4cbf72a
-type schema() :: riak_dt_vvorset:vvorset().
-type field() :: {Name::term(), Type::crdt_mod()}.
-type crdt_mod() :: riak_dt_gcounter | riak_dt_pncounter | riak_dt_lwwreg |
                    riak_dt_orset | riak_dt_vvorset | riak_dt_zorset |
                    riak_dt_multi.
-type valuelist() :: [{field(), crdt()}].

-type crdt()  :: riak_dt_gcounter:gcounter() | riak_dt_pncounter:pncounter() |
                 riak_dt_lwwreg:lwwreg() | riak_dt_orset:orset() |
                 riak_dt_vvorset:vvorset() | riak_dt_zorset:zorset() |
                 riak_dt_multi:multi().

-type multi_op() :: {update, [multi_field_update() | multi_field_op()]}.

-type multi_field_op() :: {add, field()} | {remove, field()}.
-type multi_field_update() :: {update, field(), crdt_op()}.

-type crdt_op() :: riak_dt_gcounter:gcounter_op() | riak_dt_pncounter:pncounter_op() |
                   riak_dt_lwwreg:lwwreg_op() | riak_dt_orset:orset_op() |
                   riak_dt_vvorset:vvorset_op() | riak_dt_zorset:zorset_op() |
                   riak_dt_multi:multi_op().

-type multi_q() :: size | {get, field()} | {get_crdt, field()} |
                   keyset | {contains, field()}.

-spec new() -> multi().
new() ->
    {riak_dt_vvorset:new(), orddict:new()}.

%% @doc get the current set of values for this multi
value({Schema, Values}) ->
    PresentFields = riak_dt_vvorset:value(Schema),
    values(PresentFields, Values).

%% @private
values(PresentFields, Values) ->
    values(PresentFields, Values, []).

%% @private
values([], _Values, Acc) ->
    Acc;
values([{_Name, Mod}=Key | Rest], Values, Acc) ->
    CRDT = orddict:fetch(Key, Values),
    Val = Mod:value(CRDT),
    values(Rest, Values, [{Key, Val} | Acc]).

%% @doc execute the given `multi_q()' against the given
%% `multi()'.
%% @TODO add a query for getting a subset of fields
%% including submap fields (Maybe kvc like?)
-spec value(multi_q(), multi()) -> term().
value(size, {Schema, _Values}) ->
    riak_dt_vvorset:value(size, Schema);
value({get, {_Name, Mod}=Field}, Map) ->
    case value({get_crdt, Field}, Map) of
        error -> error;
        CRDT -> Mod:value(CRDT)
    end;
value({get_crdt, Field}, {Schema, Values}) ->
    case riak_dt_vvorset:value({contains, Field}, Schema) of
        true ->
            orddict:fetch(Field, Values);
        false ->
            error
    end;
value(keyset, {Schema, _Values}) ->
    riak_dt_vvorset:value(Schema);
value({contains, Field}, {Schema, _Values}) ->
    riak_dt_vvorset:value({contains, Field}, Schema).

%% @Doc update the `multi()' or a field in the `multi()' by executing
%% the `multi_op()'.
%% `Ops' is a list of one or more of the following ops:
%% `{update, field(), Op}' where `Op' is any operation supported by the CRDT mod
%% referenced in the `field()' (`{name, type}'). The `Op' is applied to the value in the value list
%% for the given key.
%% `{insert, field(), `Value'} where Value is a `CRDT' of type `Mod' from the `Key' pair
%% `{Name, Mod}' If there is no local value for `Key' the CRDT is inserted
%% otherwise, it is merged with the local value.
%% `{add, field}' where field is `{name, type}'.
%% `{remove, field}' where field is `{name, type}'
%% These last too are just the OR-Set operations add/remove on the schema.
update({update, Ops}, Actor, {Schema, Values}) ->
    apply_ops(Ops, Actor, Schema, Values).

%% @Private
apply_ops([], _Actor, Schema, Values) ->
    {Schema, Values};
apply_ops([{update, {_Name, Mod}=Key, Op} | Rest], Actor, Schema, Values) ->
    %% Add the key to schema
    NewSchema = riak_dt_vvorset:update({add, Key}, Actor, Schema),
    %% Update the value
    InitialValue0 = Mod:new(),
    InitialValue = Mod:update(Op, Actor, InitialValue0),
    NewValues = orddict:update(Key, update_fun(Mod, Op, Actor), InitialValue, Values),
    apply_ops(Rest, Actor, NewSchema, NewValues);
apply_ops([{remove, {_Name, Type}=Key} | Rest], Actor, Schema, Values) ->
    NewSchema = riak_dt_vvorset:update({remove, Key}, Actor, Schema),
    %% Do a reset remove, we keep the value as a tombstone, but we negate it (as best we can)
    Current = value({get_crdt, Key}, {Schema, Values}),
    NewValues = case Current of
                error -> Values;
                CRDT ->
                    Tombstone = Type:reset(CRDT, Actor),
                    orddict:store(Key, Tombstone, Values)
            end,
    apply_ops(Rest, Actor, NewSchema, NewValues);
apply_ops([{insert, {_Name, Mod}=Key, CRDT} | Rest], Actor, Schema, Values) ->
    %% Add the key to the schema
    %% Update the value, setting value to `CRDT' or Merging
    %% if key is already present
    NewSchema = riak_dt_vvorset:update({add, Key}, Actor, Schema),
    NewValues = orddict:update(Key, fun(V) -> Mod:merge(V, CRDT) end,
                               CRDT, Values),
    apply_ops(Rest, Actor, NewSchema, NewValues).

%% @Private
update_fun(Mod, Op, Actor) ->
    fun(CRDT) ->
            Mod:update(Op, Actor, CRDT)
    end.

%% @Doc merge two `multi()'s.
%% Performs a merge on the key set (schema) and then a pairwise
%% merge on all values in the value list.
%% This is the LUB function.
-spec merge(multi(), multi()) -> multi().
merge({Schema1, Values1}, {Schema2, Values2}) ->
    NewSchema = riak_dt_vvorset:merge(Schema1, Schema2),
    PresentFields = riak_dt_vvorset:value(NewSchema),
    NewValues = merge_values(PresentFields, Values1, Values2, []),
    {NewSchema, NewValues}.

%% @Private
merge_values([], _Values1, _Values2, Acc) ->
    orddict:from_list(Acc);
merge_values([{_Name, Mod}=Key | Rest], Values1, Values2, Acc) ->
    V1 = type_safe_fetch(Mod, orddict:find(Key, Values1)),
    V2 = type_safe_fetch(Mod, orddict:find(Key, Values2)),
    V = Mod:merge(V1, V2),
    merge_values(Rest, Values1, Values2, [{Key, V} | Acc]).

%% @Private
type_safe_fetch(_Mod, {ok, Value}) ->
    Value;
type_safe_fetch(Mod, error) ->
    Mod:new().


%% @Doc compare two `multi()'s for equality of  structure
%% Both schemas and value list must be equal.
%% Performs a pariwise equals for all values in the value lists
-spec equal(multi(), multi()) -> boolean().
equal({Schema1, Values1}, {Schema2, Values2}) ->
    riak_dt_vvorset:equal(Schema1, Schema2)  andalso pairwise_equals(Values1, Values2).

%% @Private
%% Note, only called when we know that 2 schema are equal.
%% Both dicts therefore have the same set of keys.
pairwise_equals(Values1, Values2) ->
    short_cicuit_equals(orddict:to_list(Values1), Values2).

%% @Private
%% Compare each value. Return false as soon as any pair are not equal.
short_cicuit_equals([], _Values2) ->
    true;
short_cicuit_equals([{{_Name, Type}=Key, Val1} | Rest], Values2) ->
    Val2 = orddict:fetch(Key, Values2),
    case Type:equal(Val1, Val2) of
        true ->
            short_cicuit_equals(Rest, Values2);
        false ->
            false
    end.

%% @Doc reset the Map as though it were empty.
%% Essentially remove all present fields.
-spec reset(multi(), term()) -> multi().
reset(Map, Actor) ->
    Fields = value(keyset, Map),
    reset(Fields, Actor, Map).

reset([], _Actor, Map) ->
    Map;
reset([Field | Rest], Actor, Map) ->
    reset(Rest, Actor, update({remove, Field}, Actor, Map)).

%% @Doc a fragment of the Map that can be used for
%% precondition operations.
%% The schema is just the active Key Set
%% The values are just those values that are present
%% We can use either the values precondition_context
%% or the whole CRDT
-spec precondition_context(multi()) -> binary_multi().
precondition_context({KeySet0, Values0}) ->
    KeySet = riak_dt_vvorset:precondition_context(KeySet0),
    Present = riak_dt_vvorset:value(KeySet),
    Values = precondition_context(Present, Values0, orddict:new()),
    to_binary({KeySet, Values}).

precondition_context([], _, Acc) ->
    Acc;
precondition_context([{_Name, Type}=Field | Rest], Values, Acc) ->
    V = orddict:fetch(Field, Values),
    Ctx = precondition_context(Type, V),
    precondition_context(Rest, Values, orddict:store(Field, Ctx, Acc)).

precondition_context(Type, V) ->
    case lists:member(precondition_context, Type:module_info(exports)) of
        true ->
            Type:precondition_context(V);
        false ->
            V   %% if there is no smaller precondition context, use the whole value
                %% I suspect a smarter tihng would be use nothing, or
                %% the value/1 value But that makes update more
                %% complex (the context would no longer be a CRDT)
    end.

-define(TAG, 77).
-define(V1_VERS, 1).

to_binary(Map) ->
    %% @TODO something smarter (recurse down valulist calling to_binary?)
    <<?TAG:8/integer, ?V1_VERS:8/integer, (term_to_binary(Map))/binary>>.

from_binary(<<?TAG:8/integer, ?V1_VERS:8/integer, Bin/binary>>) ->
    %% @TODO something smarter
    binary_to_term(Bin).

%% ===================================================================
%% EUnit tests
%% ===================================================================
-ifdef(TEST).

-ifdef(EQC).
eqc_value_test_() ->
    crdt_statem_eqc:run(?MODULE, 1000).

%% EQC generator
gen_op() ->
    ?LET(Ops, non_empty(list(gen_update())), {update, Ops}).

gen_update() ->
    ?LET(Field, gen_field(),
         oneof([{add, Field}, {remove, Field},
                {insert, Field, gen_field_insert(Field)},
                {update, Field, gen_field_op(Field)}])).

gen_field() ->
    {binary(), oneof([riak_dt_pncounter, riak_dt_vvorset, riak_dt_lwwreg,
                       riak_dt_zorset, riak_dt_multi])}.%%riak_dt_gcounter])}.

gen_field_op({_Name, Type}) ->
    Type:gen_op().

gen_field_insert({_Name, Type}) ->
     Type:generate().

generate() ->
    ?LET(Fields, list(gen_field()),
         begin
             Values = [{F, Type:generate()} || {_Name, Type}=F <- Fields, Type /= riak_dt_multi], %% @TODO fix this, deadlocks otherwise
             lists:foldl(fun({K, V}, {FSet, VDict}) ->
                                 Fields2 = riak_dt_vvorset:update({add, K}, choose(1, 50), FSet),
                                 Values2 = orddict:store(K, V, VDict),
                                 {Fields2, Values2} end,
                         riak_dt_multi:new(),
                         Values)
                 end).

init_state() ->
    {0, dict:new()}.

update_expected(ID, {update, Ops}, Values) ->
    lists:foldl(fun(Op, V) ->
                        update_expected(ID, Op, V) end,
                Values,
                Ops);

update_expected(ID, {add, {_Name, Type}=Elem}, {Cnt0, Dict}) ->
    Cnt = Cnt0+1,
    ToAdd = {Elem, Type:new(), Cnt},
    {A, R} = dict:fetch(ID, Dict),
    {Cnt, dict:store(ID, {sets:add_element(ToAdd, A), R}, Dict)};
update_expected(ID, {remove, Elem}, {Cnt, Dict}) ->
    {A, R} = dict:fetch(ID, Dict),
    ToRem = [ {E, V, X} || {E, V, X} <- sets:to_list(A), E == Elem],
    {Cnt, dict:store(ID, {A, sets:union(R, sets:from_list(ToRem))}, Dict)};
update_expected(ID, {merge, SourceID}, {Cnt, Dict}) ->
    {FA, FR} = dict:fetch(ID, Dict),
    {TA, TR} = dict:fetch(SourceID, Dict),
    MA = sets:union(FA, TA),
    MR = sets:union(FR, TR),
    {Cnt, dict:store(ID, {MA, MR}, Dict)};
update_expected(ID, create, {Cnt, Dict}) ->
    {Cnt, dict:store(ID, {sets:new(), sets:new()}, Dict)};
update_expected(ID, {update, {_Name, Type}=Key, Op}, {Cnt0, Dict}) ->
    CurrentValue = get_for_key(Key, ID,  Dict),
    Updated = Type:update(Op, ID, CurrentValue),
    Cnt = Cnt0+1,
    ToAdd = {Key, Updated, Cnt},
    {A, R} = dict:fetch(ID, Dict),
    {Cnt, dict:store(ID, {sets:add_element(ToAdd, A), R}, Dict)};
update_expected(ID, {insert, {_Name, Type}=Key, Value}, {Cnt0, Dict}) ->
    CurrentValue = get_for_key(Key, ID,  Dict),
    Updated = Type:merge(Value, CurrentValue),
    Cnt = Cnt0+1,
    ToAdd = {Key, Updated, Cnt},
    {A, R} = dict:fetch(ID, Dict),
    {Cnt, dict:store(ID, {sets:add_element(ToAdd, A), R}, Dict)}.

eqc_state_value({_Cnt, Dict}) ->
    {A, R} = dict:fold(fun(_K, {Add, Rem}, {AAcc, RAcc}) ->
                               {sets:union(Add, AAcc), sets:union(Rem, RAcc)} end,
                       {sets:new(), sets:new()},
                       Dict),
    Remaining = sets:subtract(A, R),
    Res = lists:foldl(fun({{_Name, Type}=Key, Value, _X}, Acc) ->
                        %% if key is in Acc merge with it and replace
                        dict:update(Key, fun(V) ->
                                                 Type:merge(V, Value) end,
                                    Value, Acc) end,
                dict:new(),
                sets:to_list(Remaining)),
    [{K, Type:value(V)} || {{_Name, Type}=K, V} <- dict:to_list(Res)].

%% On shrinking this fails with some badarge shit
%% {'EXIT',
%%     {badarg,
%%         [{dict,fetch,
%%              [5,
%%               {dict,1,16,16,8,80,48,
%%                   {[],[],[],[],[],[],[],[],[],[],[],[],[],[],[],[]},
%%                   {{[[0|
%%                       {{set,0,16,16,8,80,48,
%%                            {[],[],[],[],[],[],[],[],[],[],[],[],[],[],[],[]},
%%                            {{[],[],[],[],[],[],[],[],[],[],[],[],[],[],[],
%%                              []}}},
%%                        {set,0,16,16,8,80,48,
%%                            {[],[],[],[],[],[],[],[],[],[],[],[],[],[],[],[]},
%%                            {{[],[],[],[],[],[],[],[],[],[],[],[],[],[],[],
%%                              []}}}}]],
%%                     [],[],[],[],[],[],[],[],[],[],[],[],[],[],[]}}}],
%%              [{file,"dict.erl"},{line,125}]},
%%          {riak_dt_multi,get_for_key,3,
%%              [{file,"src/riak_dt_multi.erl"},{line,307}]},
get_for_key({_N, T}=K, ID, Dict) ->
    {A, R} = dict:fetch(ID, Dict),
    Remaining = sets:subtract(A, R),
    Res = lists:foldl(fun({{_Name, Type}=Key, Value, _X}, Acc) ->
                        %% if key is in Acc merge with it and replace
                        dict:update(Key, fun(V) ->
                                                 Type:merge(V, Value) end,
                                    Value, Acc) end,
                dict:new(),
                sets:to_list(Remaining)),
    proplists:get_value(K, dict:to_list(Res), T:new()).

-endif.

query_test() ->
    Map = new(),
    Map1 = update({update, [{add, {c, riak_dt_pncounter}},
                            {add, {s, riak_dt_vvorset}},
                            {add, {m, riak_dt_multi}},
                            {add, {l, riak_dt_lwwreg}},
                            {add, {l2, riak_dt_lwwreg}}]}, a1, Map),
    ?assertEqual(5, value(size, Map1)),

    Map2 = update({update, [{remove, {l2, riak_dt_lwwreg}}]}, a2, Map1),
    ?assertEqual(4, value(size, Map2)),

    ?assertEqual([{c, riak_dt_pncounter},
                  {l, riak_dt_lwwreg},
                  {m, riak_dt_multi},
                  {s, riak_dt_vvorset}], value(keyset, Map2)),

    ?assert(value({contains, {c, riak_dt_pncounter}}, Map2)),
    ?assertNot(value({contains, {l2, riak_dt_lwwreg}}, Map2)),

    Map3 = update({update, [{update, {c, riak_dt_pncounter}, {increment, 33}},
                            {update, {l, riak_dt_lwwreg}, {assign, lww_val, 77}}]}, a3, Map2),

    ?assertEqual(33, value({get, {c, riak_dt_pncounter}}, Map3)),
    ?assertEqual({lww_val, 77}, value({get_crdt, {l, riak_dt_lwwreg}}, Map3)).

-endif.<|MERGE_RESOLUTION|>--- conflicted
+++ resolved
@@ -52,16 +52,10 @@
          init_state/0, generate/0]).
 -endif.
 
-<<<<<<< HEAD
 -export_type([multi/0, binary_multi/0]).
 
--opaque multi() :: {schema(), valuelist()}.
--opaque binary_multi() :: binary(). %% A binary that from_binary/1 will accept
-=======
--export_type([multi/0]).
-
+-type binary_multi() :: binary(). %% A binary that from_binary/1 will accept
 -type multi() :: {schema(), valuelist()}.
->>>>>>> c4cbf72a
 -type schema() :: riak_dt_vvorset:vvorset().
 -type field() :: {Name::term(), Type::crdt_mod()}.
 -type crdt_mod() :: riak_dt_gcounter | riak_dt_pncounter | riak_dt_lwwreg |
