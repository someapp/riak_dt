%% -------------------------------------------------------------------
%%
%% riak_dt_vnode: Vnode for riak_dt storage / serialized access
%%
%% Copyright (c) 2007-2012 Basho Technologies, Inc.  All Rights Reserved.
%%
%% This file is provided to you under the Apache License,
%% Version 2.0 (the "License"); you may not use this file
%% except in compliance with the License.  You may obtain
%% a copy of the License at
%%
%%   http://www.apache.org/licenses/LICENSE-2.0
%%
%% Unless required by applicable law or agreed to in writing,
%% software distributed under the License is distributed on an
%% "AS IS" BASIS, WITHOUT WARRANTIES OR CONDITIONS OF ANY
%% KIND, either express or implied.  See the License for the
%% specific language governing permissions and limitations
%% under the License.
%%
%% -------------------------------------------------------------------

-module(riak_dt_vnode).
-behaviour(riak_core_vnode).
-include_lib("riak_core/include/riak_core_vnode.hrl").
-include("riak_dt.hrl").

-export([start_vnode/1,
         init/1,
         terminate/2,
         handle_command/3,
         is_empty/1,
         delete/1,
         handle_handoff_command/3,
         handoff_starting/2,
         handoff_cancelled/1,
         handoff_finished/2,
         handle_handoff_data/2,
         encode_handoff_item/2,
         handle_coverage/4,
         handle_exit/3]).

%% DT API
-export([value/4,
         update/4,
         merge/5,
         repair/4]).

-type key() :: {Mod :: atom(), Key :: term()}.

-type command() :: {value, Mod::module(), Key::term(), ReqId::term()} |
                   {update, Mod::module(), Key::term(), Args::list()} |
                   {merge, Mod::module(), Key::term(), {Mod::module(), RemoteVal::term()}, ReqId::term()}.

-record(state, {partition, node, storage_state, vnode_id, data_dir, storage_opts}).

-define(MASTER, riak_dt_vnode_master).
-define(sync(PrefList, Command, Master),
        riak_core_vnode_master:sync_command(PrefList, Command, Master)).

%% @doc Starts or retrieves the pid of the riak_dt_vnode for the given
%% partition index.
-spec start_vnode(partition()) -> {ok, pid()}.
start_vnode(I) ->
    riak_core_vnode_master:get_vnode_pid(I, ?MODULE).

%% @doc Retrieves the opaque value of the given data type and key.
%% Used inside request FSMs.
-spec value(riak_core_apl:preflist2(), module(), term(), term()) -> ok.
value(PrefList, Mod, Key, ReqId) ->
    riak_core_vnode_master:command(PrefList, {value, Mod, Key, ReqId}, {fsm, undefined, self()}, ?MASTER).

%% @doc Updates the value of the specified data type on this index.
-spec update(partition(), module(), term(), term()) -> ok.
update(IdxNode, Mod, Key, Args) ->
    ?sync(IdxNode, {update, Mod, Key, Args}, ?MASTER).

%% @doc Sends a state to the indexes in the preflist to merge with
%% their local states.
-spec merge(riak_core_apl:preflist2(), module(), term(), term(), term()) -> ok.
merge(PrefList, Mod, Key, CRDT, ReqId) ->
    riak_core_vnode_master:command(PrefList, {merge, Mod, Key, CRDT, ReqId}, {fsm, undefined, self()}, ?MASTER).

%% @doc Sends a read-repair of a value, which amounts to a merge with
%% no reply.
-spec repair(riak_core_apl:preflist2(), module(), term(), term()) -> ok.
repair(PrefList, Mod, Key, CRDT) ->
    riak_core_vnode_master:command(PrefList, {merge, Mod, Key, CRDT, ignore}, ignore, ?MASTER).

%% --------------------
%% riak_core_vnode API
%% --------------------

%% @doc Initializes the riak_dt_vnode.
-spec init([partition()]) -> {ok, #state{}}.
init([Partition]) ->
    Node = node(),
<<<<<<< HEAD
    VnodeId = uuid:v4(),
    {ok, StorageState} = start_storage(Partition),
    {ok, #state { partition=Partition, node=Node, storage_state=StorageState, vnode_id=VnodeId }}.

=======
    VnodeId = {node(), Partition, erlang:now()},
    StorageOptions = application:get_all_env(bitcask),
    {ok, DataDir, StorageState} = start_storage(Partition, StorageOptions),
    {ok, #state { partition=Partition,
                  node=Node,
                  storage_state=StorageState,
                  vnode_id=VnodeId,
                  data_dir=DataDir,
                  storage_opts=StorageOptions}}.

%% @doc Handles incoming vnode commands.
-spec handle_command(command(), sender(), #state{}) -> {noreply, #state{}} | {reply, term(), #state{}}.
>>>>>>> 2588d674
handle_command({value, Mod, Key, ReqId}, Sender, #state{partition=Idx, node=Node, storage_state=StorageState}=State) ->
    lager:debug("value ~p ~p~n", [Mod, Key]),
    Reply = lookup({Mod, Key}, StorageState),
    riak_core_vnode:reply(Sender, {ReqId, {{Idx, Node}, Reply}}),
    {noreply, State};
handle_command({update, Mod, Key, Args}, _Sender, #state{storage_state=StorageState,vnode_id=VnodeId}=State) ->
    lager:debug("update ~p ~p ~p~n", [Mod, Key, Args]),
    Updated = case lookup({Mod, Key}, StorageState) of
                  {ok, {Mod, Val}} ->
                      Mod:update(Args, VnodeId, Val);
                  notfound ->
                      %% Not found, so create locally
                      Mod:update(Args, VnodeId, Mod:new());
                  {error, Reason} ->
                      {error, Reason}
              end,
    case Updated of
        {error, Reason2} ->
            lager:error("Error ~p looking up ~p.", [Reason2, {Mod, Key}]),
            {reply, {error, Reason2}, State};
        _ ->
            store({{Mod, Key}, {Mod, Updated}}, StorageState),
            {reply, {ok, {Mod, Updated}}, State}
    end;
handle_command({merge, Mod, Key, {Mod, RemoteVal}, ReqId}, Sender, #state{storage_state=StorageState}=State) ->
    lager:debug("Merge ~p ~p~n", [Mod, Key]),
    Reply = do_merge({Mod, Key}, RemoteVal, StorageState),
    riak_core_vnode:reply(Sender, {ReqId, Reply}),
    {noreply, State};
handle_command(merge_check, _Sender, #state{storage_state=StorageState,
                                            data_dir=DataDir,
                                            storage_opts=StorageOptions}=State) ->
    maybe_merge(DataDir, StorageOptions, StorageState),
    {noreply, State};
handle_command(Message, _Sender, State) ->
    ?PRINT({unhandled_command, Message}),
    {noreply, State}.

%% @doc Handles commands while in the handoff state.
-spec handle_handoff_command(vnode_req(), sender(), #state{}) -> {reply, term(), #state{}}.
handle_handoff_command(?FOLD_REQ{foldfun=Fun, acc0=Acc0}, _Sender, State=#state{storage_state=StorageState}) ->
    Acc = fold(Fun, Acc0, StorageState),
    {reply, Acc, State}.

%% @doc Tells the vnode that handoff is starting.
-spec handoff_starting({partition(), node()}, #state{}) -> {true, #state{}}.
handoff_starting(_TargetNode, State) ->
    {true, State}.

%% @doc Tells the vnode that handoff was cancelled.
-spec handoff_cancelled(#state{}) -> {ok, #state{}}.
handoff_cancelled(State) ->
    {ok, State}.

%% @doc Tells the vnode that handoff finished.
-spec handoff_finished({partition, node()}, #state{}) -> {ok, #state{}}.
handoff_finished(_TargetNode, State) ->
    {ok, State}.

%% @doc Decodes and receives a handoff value from the previous owner.
%% For `riak_dt_vnode', the semantics of this is equivalent to a merge
%% command.
-spec handle_handoff_data(binary(), #state{}) -> {reply, ok, #state{}}.
handle_handoff_data(Binary, #state{storage_state=StorageState}=State) ->
    {KB, VB} = binary_to_term(Binary),
    {{Mod, Key}, {Mod, HoffVal}} = {binary_to_term(KB), binary_to_term(VB)},
    ok = do_merge({Mod, Key}, HoffVal, StorageState),
    {reply, ok, State}.

%% @doc Encodes a value to be sent over the wire in handoff.
-spec encode_handoff_item(key(), term()) -> binary().
encode_handoff_item(Name, Value) ->
    term_to_binary({Name, Value}).

%% @doc Determines whether this vnode is empty, that is, has no data.
-spec is_empty(#state{}) -> {true | false, #state{}}.
is_empty(State) ->
    {db_is_empty(State#state.storage_state), State}.

%% @doc Instructs the vnode to delete all its stored data.
-spec delete(#state{}) -> {ok, #state{}}.
delete(#state{storage_state=StorageState0, partition=Partition, storage_opts=Opts}=State) ->
    StorageState = drop_storage(StorageState0, Opts, Partition),
    {ok, State#state{storage_state=StorageState}}.

%% @doc Handles coverage requests.
-spec handle_coverage(vnode_req(), [{partition(), [partition()]}], sender(), #state{}) ->
    {stop, not_implemented, #state{}}.
handle_coverage(_Req, _KeySpaces, _Sender, State) ->
    {stop, not_implemented, State}.

%% @doc Handles trapped exits from linked processes.
-spec handle_exit(pid(), term(), #state{}) -> {noreply, #state{}}.
handle_exit(_Pid, _Reason, State) ->
    {noreply, State}.

%% @doc Terminates the vnode.
-spec terminate(term(), #state{}) -> ok.
terminate(_Reason, State) ->
    stop_storage(State#state.storage_state),
    ok.


%% -------------------
%% Internal functions
%% -------------------

%% @doc Performs a merge of a remote datatype into the local storage.
%% The semantics of this are that if the key does not exist, the
%% remote value will be accepted for the local state. If the key
%% exists, the datatype-specific merge function will be called with
%% the local and remote values and the merged value stored locally.
-spec do_merge(key(), term(), term()) -> ok | {error, term()}.
do_merge({Mod, Key}, RemoteVal, StorageState) ->
    Merged = case lookup({Mod, Key}, StorageState) of
                 notfound ->
                     RemoteVal;
                 {ok, {Mod, LocalValue}} ->
                     Mod:merge(LocalValue, RemoteVal);
                 {error, Reason} ->
                     {error, Reason}
             end,
    case Merged of
        {error, Reason2} ->
            lager:error("Looking up ~p failed with ~p, on merge.", [{Mod, Key}, Reason2]),
            ok;
        _ ->
            store({{Mod, Key}, {Mod, Merged}}, StorageState)
    end.


%% -------------------
%% Storage engine
%% -------------------

%% @doc Initializes the internal storage engine where datatypes are
%% persisted.
-spec start_storage(Partition :: integer(), Options::list()) ->
                           StorageState :: term().
start_storage(Partition, Options0) ->
    {ok, PartitionRoot} = get_data_dir(Partition),
    Options = set_mode(read_write, Options0),
    case bitcask:open(PartitionRoot, Options) of
        {error, Error} ->
            {error, Error};
        Cask ->
            schedule_merge(),
            {ok, PartitionRoot, Cask}
    end.

%% @doc Stops the internal storage engine.
-spec stop_storage(StorageState :: term()) ->
                           ok.
stop_storage(StorageState) ->
    bitcask:close(StorageState).


%% @doc Looks up a key in the persistent storage.
-spec lookup(K :: key(), StorageState :: term()) ->
                    {ok, {atom(), term()}} | notfound | {error, Reason :: term()}.
lookup(ModKey, StorageState) ->
    MKey = make_mkey(ModKey),
    case bitcask:get(StorageState, MKey) of
        {ok, Bin} ->
            {ok, binary_to_term(Bin)};
        not_found ->
            notfound;
        {error, Reason} ->
            {error, Reason}
    end.

%% @doc Persists a datatype under the given key.
-spec store({K :: key(), {atom(), term()}}, StorageState :: term()) ->
                   ok.
store({Key, Value}, StorageState) ->
    MKey = make_mkey(Key),
    bitcask:put(StorageState, MKey, term_to_binary(Value)).

%% @doc Folds over the persistent storage.
-spec fold(function(), list(), StorageState :: term()) ->
                  list().
fold(Fun, Acc, StorageState) ->
    bitcask:fold(StorageState, Fun, Acc).


%% @doc Determines whether the persistent storage is empty.
-spec db_is_empty(term()) -> boolean().
db_is_empty(StorageState) ->

    %% Taken, verabtim, from riak_kv_bitcask_backend.erl
    %% Determining if a bitcask is empty requires us to find at least
    %% one value that is NOT a tombstone. Accomplish this by doing a fold_keys
    %% that forcibly bails on the very first key encountered.
    F = fun(_K, _Acc0) ->
                throw(found_one_value)
        end,
    (catch bitcask:fold_keys(StorageState, F, undefined)) /= found_one_value.


%% @doc Drops the persistent storage, leaving no trace.
-spec drop_storage(term(),list(),integer()) -> reference().
drop_storage(StorageState, StorageOptions, Partition) ->
    %% Close the bitcask, delete the data directory
    ok = bitcask:close(StorageState),
    {ok, DataDir} = get_data_dir(Partition),
    {ok, Files} = file:list_dir(DataDir),
    [file:delete(filename:join([DataDir, F])) || F <- Files],
    ok = file:del_dir(DataDir),
    {ok, Ref} = start_storage(Partition, StorageOptions),
    Ref.


%% @doc Creates a key appropriate for use in the persistent storage engine.
-spec make_mkey(key()) -> binary().
make_mkey(ModKey) ->
    term_to_binary(ModKey).

%% @doc Determines the root of the persistent storage engine for the
%% given partition.
-spec get_data_dir(integer()) ->
                                {ok, PartitionRoot :: string()}.
get_data_dir(Partition) ->
    DataRoot = app_helper:get_env(riak_dt, data_root, "data/riak_dt_bitcask"),
    PartitionRoot = filename:join(DataRoot, integer_to_list(Partition)),
    ok = filelib:ensure_dir(PartitionRoot),
    {ok, PartitionRoot}.


%% @doc Schedules a merge check and enqueue for a point in the future.
-spec schedule_merge() -> reference().
schedule_merge() ->
    riak_core_vnode:send_command_after(timer:minutes(3), merge_check).

%% @doc Checks whether a merge is necessary and enqueues it.
-spec maybe_merge(string(), list(), term()) -> ok.
maybe_merge(Root, Options, StorageState) ->
    case bitcask:needs_merge(StorageState) of
        {true, Files} ->
            bitcask_merge_worker:merge(Root, Options, Files);
        false ->
            ok
    end,
    schedule_merge(),
    ok.

%% @doc Sets the R/W mode, overriding any existing value and returning
%% a new configuration list.
-spec set_mode(read_only | read_write, list()) -> list().
set_mode(read_only, Config) ->
    Config1 = lists:keystore(read_only, 1, Config, {read_only, true}),
    lists:keydelete(read_write, 1, Config1);
set_mode(read_write, Config) ->
    Config1 = lists:keystore(read_write, 1, Config, {read_write, true}),
    lists:keydelete(read_only, 1, Config1).<|MERGE_RESOLUTION|>--- conflicted
+++ resolved
@@ -95,13 +95,7 @@
 -spec init([partition()]) -> {ok, #state{}}.
 init([Partition]) ->
     Node = node(),
-<<<<<<< HEAD
     VnodeId = uuid:v4(),
-    {ok, StorageState} = start_storage(Partition),
-    {ok, #state { partition=Partition, node=Node, storage_state=StorageState, vnode_id=VnodeId }}.
-
-=======
-    VnodeId = {node(), Partition, erlang:now()},
     StorageOptions = application:get_all_env(bitcask),
     {ok, DataDir, StorageState} = start_storage(Partition, StorageOptions),
     {ok, #state { partition=Partition,
@@ -113,7 +107,6 @@
 
 %% @doc Handles incoming vnode commands.
 -spec handle_command(command(), sender(), #state{}) -> {noreply, #state{}} | {reply, term(), #state{}}.
->>>>>>> 2588d674
 handle_command({value, Mod, Key, ReqId}, Sender, #state{partition=Idx, node=Node, storage_state=StorageState}=State) ->
     lager:debug("value ~p ~p~n", [Mod, Key]),
     Reply = lookup({Mod, Key}, StorageState),
