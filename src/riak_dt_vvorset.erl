--- conflicted
+++ resolved
@@ -69,17 +69,12 @@
 -endif.
 
 %% API
-<<<<<<< HEAD
--export([new/0, value/1, update/3, merge/2, equal/2]).
+-export([new/0, value/1, value/2, update/3, merge/2, equal/2]).
+-export([to_binary/1, from_binary/1]).
 -export([gc_epoch/1, gc_ready/2, gc_get_fragment/2, gc_replace_fragment/3]).
 
 -include("riak_dt_gc_meta.hrl").
--opaque vvorset() :: {orddict:orddict(), orddict:orddict()}.
-=======
--export([new/0, value/1, value/2]).
--export([update/3, merge/2, equal/2]).
--export([to_binary/1, from_binary/1]).
->>>>>>> c4cbf72a
+
 
 %% EQC API
 -ifdef(EQC).
@@ -89,7 +84,6 @@
 -export_type([vvorset/0, vvorset_op/0]).
 
 -opaque vvorset() :: {actorlist(), entries()}.
-
 -type vvorset_op() :: {add, member()} | {remove, member()}.
 -type vvorset_q()  :: size | {contains, term()} | tombstones.
 
@@ -112,28 +106,6 @@
     %% a sort of compression
     {orddict:new(), orddict:new()}.
 
-<<<<<<< HEAD
-value({ADict, RDict}) ->
-    orddict:fetch_keys(orddict:filter(fun(K, AClock) ->
-                                        RClock = vclock_for(K, RDict),
-                                        not vclock:descends(RClock, AClock)
-                                end,
-                                ADict)).
-
-update({add, Elem}, Actor, {ADict0, RDict}) ->
-    ADict = add_elem(Actor, ADict0, Elem),
-    {ADict, RDict};
-update({remove, Elem}, _Actor, {ADict, RDict0}) ->
-    RDict = remove_elem(orddict:find(Elem, ADict), Elem, RDict0),
-    {ADict, RDict}.
-merge({ADict1, RDict1}, {ADict2, RDict2}) ->
-    MergedADict = merge_dicts(ADict1, ADict2),
-    MergedRDict = merge_dicts(RDict1, RDict2),
-    {MergedADict, MergedRDict}.
-
-equal({ADict1, RDict1}, {ADict2, RDict2}) ->
-    ADict1 == ADict2 andalso RDict1 == RDict2.
-=======
 -spec value(vvorset()) -> [member()].
 value({_Actors, Entries}) ->
     [K || {K, {Active, _Vclock}} <- orddict:to_list(Entries), Active == 1].
@@ -203,7 +175,6 @@
 -spec equal(vvorset(), vvorset()) -> boolean().
 equal(ORSet1, ORSet2) ->
     ORSet1 == ORSet2.
->>>>>>> c4cbf72a
 
 %%% GC
 
@@ -246,16 +217,6 @@
 
 -spec update_fun(actor()) -> function().
 update_fun(Actor) ->
-<<<<<<< HEAD
-    fun(Vclock) ->
-        vclock:increment(Actor, Vclock)
-    end.
-
-remove_elem({ok, Aclock}, Elem, RDict) ->
-    Rclock = vclock_for(Elem, RDict),
-    orddict:store(Elem, vclock:merge([Aclock,Rclock]), RDict);
-remove_elem(error, _Elem, RDict) ->
-=======
     fun({_, Vclock}) ->
             {1, riak_dt_vclock:increment(Actor, Vclock)}
     end.
@@ -275,7 +236,6 @@
 remove_elem({ok, {0, _Vclock}}, _Elem, ORSet) ->
     ORSet;
 remove_elem(_, _Elem, ORSet) ->
->>>>>>> c4cbf72a
     %% What @TODO?
     %% Throw an error? (seems best)
     ORSet.
